--- conflicted
+++ resolved
@@ -1,25 +1,25 @@
-# UriBeacon Configuration Service 
-
-***Revision v2r1***
-
-The material contained on this page is informative only and subject to change. 
-
-## 1 Introduction
-
-The UriBeacon Configuration Service should only be available during Configuration Mode (i.e. connectable) and **not** be available during regular URI Advertising Mode (i.e. **not** connectable). The UriBeacon Configuration Service allows setting UriBeacon fields and transmission characteristics. This information includes the following:
-
-*   Lock code
-*   Uri
-*   Flags
-*   Transmit Power
-*   Duty Cycle
-
-This document is formatted according to the Bluetooth 
-[service](https://developer.bluetooth.org/TechnologyOverview/Pages/ANS.aspx) and 
-[profile](https://developer.bluetooth.org/gatt/profiles/Pages/ProfileViewer.aspx?u=org.bluetooth.profile.blood_pressure.xml) formatting styles.
+# UriBeacon Configuration Service 
+
+***Revision v2r1***
+
+The material contained on this page is informative only and subject to change. 
+
+## 1 Introduction
+
+The UriBeacon Configuration Service should only be available during Configuration Mode (i.e. connectable) and **not** be available during regular URI Advertising Mode (i.e. **not** connectable). The UriBeacon Configuration Service allows setting UriBeacon fields and transmission characteristics. This information includes the following:
+
+*   Lock code
+*   Uri
+*   Flags
+*   Transmit Power
+*   Duty Cycle
+
+This document is formatted according to the Bluetooth 
+[service](https://developer.bluetooth.org/TechnologyOverview/Pages/ANS.aspx) and 
+[profile](https://developer.bluetooth.org/gatt/profiles/Pages/ProfileViewer.aspx?u=org.bluetooth.profile.blood_pressure.xml) formatting styles.
 
 ### 1.1 Configuration Mode
-A Configuration Mode is necessary because having a continuously connectable UriBeacon would allow any passerby to connect to the device and stop the UriBeacon from broadcasting. As a consequence a third party could launch a Denial of Service (DoS) attack by permanently connecting to the beacon. For this reason a UriBeacon should not be connectable during regular [URI Advertizing mode](AdvertisingMode.md).
+A Configuration Mode is necessary because having a continuously connectable UriBeacon would allow any passerby to connect to the device and stop the UriBeacon from broadcasting. As a consequence a third party could launch a Denial of Service (DoS) attack by permanently connecting to the beacon. For this reason a UriBeacon should not be connectable during regular [URI Advertising mode](AdvertisingMode.md).
 
 A beacon can be placed in Configuration Mode in order to be configurable. Configuration Mode should only be used by an administrator, and we recommend the following options to make it difficult for a random third-party to reconfigure proprietary beacons:
 
@@ -28,230 +28,203 @@
 
 When in Configuration mode the beacon would advertise a different ADV packet indicating that mode using the ADV long name parameter string, and the ADV Service 128-bit UUID of the UriBeacon configuration service, and an ADV TxPower parameter to allow nearness of the beacon to be determined by the signal path-loss. Its recommend that the radio TxPower should also be increased to a Medium transmit power (typ. -2dBm) and this should also be reflected in the ADV TxPower parameter(typ. -6dBm, with a loss of 4dBm in the beacon antenna). Note: including all these parameters might result in the packet exceeding 31 bytes,  in which case a larger configuration packet size of 62 bytes can be achieved using the scan/response mechanism.
 
-### 1.2 Service Dependencies
-
-This service is not dependent upon any other [services](https://developer.bluetooth.org/gatt/services/Pages/ServicesHome.aspx).
-
-### 1.3 Transport Dependencies
-
-|Transport   | Supported |
-|:-----------|-----------|
-| Classic    | false	 |
-| Low Energy | true      |
-
-### 1.4 Return Codes
-
-| Code   | Description                |
-|:-------|:---------------------------|
-| 0x00   | Success                    |
-| 0x03   | Write Not Permitted        |
-| 0x08   | Insufficient Authorization |
-| 0x0d   | Invalid Attribute Length   |
-<<<<<<< HEAD
-
-=======
-
-### 1.4 Config Mode
-Having a continuously connectable UriBeacon would allow any passerby to connect to the device and stop the UriBeacon
-from broadcasting. As a consequence a third party could launch a Denial of Service (DoS) attack by permanently
-connecting to the beacon. For this reason a UriBeacon should not be connectable during regular URI Advertising mode.
-
-A beacon can be placed in Configuration Mode in order to be configurable. Configuration Mode should only be
-used by an administrator, and we recommend the following options to make it difficult for a random third-party
-to reconfigure proprietary beacons:
-
-* A button that when pressed puts the beacon in Configuration Mode for a short period of time. The button could
-be placed inside the battery compartment or outside of the beacon if the beacon is placed out of reach for
-typical clients/users of the UriBeacon system
-* A beacon could be placed in Configuration Mode automatically during a short period after power on (say 30 seconds)
-e.g. batteries are installed, or the beacon is connected to the mains supply (e.g. a USB wall power supply, etc.
-
-When in Configuration mode the beacon would advertise a different ADV packet indicating that mode using the ADV
-long name parameter string, and the ADV Service 128-bit UUID of the UriBeacon configuration service, and an ADV
-TxPower parameter to allow nearness of the beacon to be determined by the signal path-loss. Its recommend that
-the radio TxPower should also be increased to a Medium transmit power (typ. -2dbM) and this should also be
-reflected in the ADV TxPower parameter(typ. -6dBm, with a loss of 4dBm in the beacon antenna). Note: including
-all these parameters might result in the packet exceeding 31 bytes,  in which case a larger configuration packet
-size of 62 bytes can be achieved using the scan/response mechanism.
-
->>>>>>> 30f7edc3
-## 2 Service Declaration
-
-The assigned number for `<<UriBeacon Configuration Service>>` is
-
-        ee0c2080-8786-40ba-ab96-99b91ac981d8
-
-## 3 Service Characteristics
-
-
-| Characteristic             | Ref. | Requirement  | 
-|:---------------------------|:-----|:--------------------|
-| Lock State                 | [3.1](#31-lock-state) | Mandatory|
-| Lock                       | [3.2](#32-lock) | Optional| 
-| Unlock                     | [3.3](#33-unlock) | Optional|
-| Uri Data                   | [3.4](#34-uri-data) | Mandatory|
-| Uri Flags                  | [3.5](#35-flags)  | Mandatory|
-| Advertised Tx Power Levels | [3.6](#36-advertised-tx-power-levels)  | Mandatory|
-| Tx Power Mode              | [3.7](#37-tx-power-mode) | Mandatory |
-| Beacon Period              | [3.8](#38-beacon-period)| Mandatory|
-| Reset                      | [3.9](#39-reset) | Mandatory|
-
-||<sup>Broadcast</sup>|<sup>Read</sup>|<sup>Write<br>without<br> Response</sup>|<sup>Write</sup>|<sup>Notify</sup>|<sup>Indicate</sup>|<sup>Signed Write</sup>|<sup>Reliable Write</sup>|<sup>Writable Auxiliaries</sup>|
-|-------------------------:|:-:|:-:|:-:|:-:|:-:|:-:|:-:|:-:|:-:|
-|Lock State                |X|M|X|X  |X|X|X|X|X|
-|Lock                      |X|X|X|O\*|X|X|X|X|X|
-|Unlock                    |X|X|X|O  |X|X|X|X|X|
-|Uri Data                  |X|M|X|M\*|X|X|X|X|X|
-|Uri Flags                 |X|M|X|M\*|X|X|X|X|X|
-|Advertised Tx Power Levels|X|M|X|M\*|X|X|X|X|X|
-|Tx Power Mode             |X|M|X|M\*|X|X|X|X|X|
-|Beacon Period             |X|M|X|M\*|X|X|X|X|X|
-|Reset                     |X|X|X|M\*|X|X|X|X|X|
-
-\* Must be in unlock state.
-
-### 3.1 Lock State
-
-| Name        | Lock State                                  |
-|:------------|:--------------------------------------------|
-| UUID        | ee0c<b>2081</b>-8786-40ba-ab96-99b91ac981d8 |
-| Description | Reads the lock state.                       |
-| Type        | boolean                              |
-| Lock State  | Either locked or unlocked.                  |
-
-Read returns true if the device is locked.
-
-### 3.2 Lock
-
-| Name | Lock |
-|:------------|:--------------------------------------------|
-| UUID  | ee0c<b>2082</b>-8786-40ba-ab96-99b91ac981d8|
-|  Description| Locks the beacon and sets the single-use lock-code. |
-|  Type | uint128 |
-|  Lock State | Must be unlocked. Will be locked after successful write.|
-
-**Return Codes**
-* [Insufficient Authorization](#14-return-codes) for attempt with a valid length value and the beacon is locked. The exception is of course when attempting to Unlock the beacon with the correct key.
-* [Insufficient Authorization](#14-return-codes) for an attempt to write a characteristic with an invalid value, e.g. invalid length. [Invalid length](#14-return-codes) is also acceptable.
-
-### 3.3 Unlock
-
-| Name | Unlock |
-|:------------|:--------------------------------------------|
-| UUID  | ee0c<b>2083</b>-8786-40ba-ab96-99b91ac981d8|
-|  Description| Unlocks the beacon and clears the single-use lock-code. |
-|  Type | uint128 |
-|  Lock State | Will be unlocked after successful write.|
-
-**Return Codes**
-* [Insufficient Authorization](#14-return-codes) for an unlock attempt with an valid length incorrect key when the beacon is locked.
-* [Invalid length](#14-return-codes) for an unlock attempt with an invalid length whether the beacon is locked or not.
-* Success for an unlock attempt with a valid length key when the beacon is unlocked
-
-### 3.4 Uri Data
-
-| Name | Uri Data |
-|:------------|:--------------------------------------------|
-| UUID  | ee0c<b>2084</b>-8786-40ba-ab96-99b91ac981d8|
-|  Description| Reads/writes the Uri. |
-|  Type | uint8[]|
-|  Lock State | For write, must be unlocked.|
-
-The Uri Data characteristic is a variable length structure. The first byte contains the [Uri Scheme Prefix](https://github.com/google/uribeacon/tree/master/specification#uribeacon-uri-scheme-prefix).
-The remaining bytes contain either [urn:uuid encoding](https://github.com/google/uribeacon/tree/master/specification#uribeacon-urnuuid-encoding) or  [HTTP URL encoding](https://github.com/google/uribeacon/tree/master/specification#uribeacon-http-url-encoding).
-
-Note: Uri Data must be between 0 and 18 bytes in length.
-
-### 3.5 Flags
-
-| Name | Flags |
-|:------------|:--------------------------------------------|
-| UUID  | ee0c<b>2085</b>-8786-40ba-ab96-99b91ac981d8|
-|  Description| Reads/writes the flags. |
-|  Type | uint8 |
-|  Lock State | For write, must be unlocked.|
-
-The Flags characteristic is a sinlge unsigned byte value containing the
-[UriBeacon Flags](https://github.com/google/uribeacon/tree/master/specification#uribeacon-flags).
-
-### 3.6 Advertised TX Power Levels
-
-| Name | Advertised TX Power Levels |
-|:------------|:--------------------------------------------|
-| UUID  | ee0c<b>2086</b>-8786-40ba-ab96-99b91ac981d8|
-|  Description| Reads/writes the Advertised Power Levels array. |
-|  Type | int8[4] |
-|  Lock State | For write, must be unlocked.|
-
-This characteristic is a fixed length array of values, in dBm, to be included in the 
-[UriBeacon TX Power Level](https://github.com/google/uribeacon/tree/master/specification#uribeacon-tx-power-level) field of the advertisement when that mode is active. The index into the array is [TX Power Mode](#37-tx-power-mode). 
-
-**Note to developers:** 
-The Advertised TX Power Levels is not the same as values set internally into the radio tx power. You need to implement an internal array indexed by TX Power Mode that is used for the internal facing radio setting. 
-
-The Advertised TX Power Levels is also indexed by TX Power Mode but is outward facing, and is the value that is put into the adv packet. These are related but distinct because numbers used by radio function may not be the same as those exposed in adv packets. 
-
-The best way to determine the precise value for these output values is to measure the actual RSSI from your beacon from 1 meter away and then add 41dBm to that. 41dBm is the signal loss that occurs over 1 meter.
-
-### 3.7 TX Power Mode
-
-| Name | TX Power Mode |
-|:------------|:--------------------------------------------|
-| UUID  | ee0c<b>2087</b>-8786-40ba-ab96-99b91ac981d8|
-|  Description| Reads/writes the TX Power Mode. |
-|  Type | uint8 |
-|  Lock State | For write, must be unlocked.|
-
-Sets the transmission power mode to one of:
-
-| Power Level | Value |
-|:-----|:----------|
-| TX_POWER_MODE_HIGH | 3 |
-| TX_POWER_MODE_MEDIUM | 2 | 
-| TX_POWER_MODE_LOW | 1 | 
-| TX_POWER_MODE_LOWEST | 0 |
-
-**Return Codes**
-* [Write Not Permitted](#14-return-codes) for an attempt to write invalid values.
-
-### 3.8 Beacon Period
-
-| Name        | Beacon Period                               |
-|:------------|:--------------------------------------------|
-| UUID        | ee0c<b>2088</b>-8786-40ba-ab96-99b91ac981d8 |
-| Description | The period in milliseconds that a UriBeacon packet is transmitted. |
-| Type        | uint16                                      |
-| Lock State  | For write, must be unlocked.                |
-
-The period in milliseconds that a UriBeacon packet is transmitted. **A value of zero disables UriBeacon transmissions.** Setting a period value that the hardware doesn't support should default to minimum value the hardware supports. For example if the user tries to set the period to 1 millisecond and the lowest value the hardware supports is 100 milliseconds, the value for the characteristic should be set to 100 milliseconds and the UriBeacon should broadcast at a 100 milliseconds.
-
-### 3.9 Reset
-
-| Name        | Reset                                       |
-|:------------|:--------------------------------------------|
-| UUID        | ee0c<b>2089</b>-8786-40ba-ab96-99b91ac981d8 |
-| Description | Reset to default values.                    |
-| Type        | boolean                                     |
-|  Lock State | Must be unlocked.                           |
-
-Writing a non-zero value to this characteristic will set all characteristics to their initial values:
-
-| Characteristic | Default Value |
-|:---------------|:--------------|
-| Uri Data | vendor specified |
-| Uri Flags | 0 |
-| TX Power Mode | TX_POWER_MODE_LOW |
-| Beacon Period | 1000 (1 second) |
-| Lock | 00000000-00000-0000-0000-000000000000 |
-
-### 4 Reserved Characteristics
-
-The following Characteristic UUIDs are are reserved for future use:
-
-| UUID |
-|:----------|
-|ee0c<b>2090</b>-8786-40ba-ab96-99b91ac981d8|
-
-
-
-
+### 1.2 Service Dependencies
+
+This service is not dependent upon any other [services](https://developer.bluetooth.org/gatt/services/Pages/ServicesHome.aspx).
+
+### 1.3 Transport Dependencies
+
+|Transport   | Supported |
+|:-----------|-----------|
+| Classic    | false	 |
+| Low Energy | true      |
+
+### 1.4 Return Codes
+
+| Code   | Description                |
+|:-------|:---------------------------|
+| 0x00   | Success                    |
+| 0x03   | Write Not Permitted        |
+| 0x08   | Insufficient Authorization |
+| 0x0d   | Invalid Attribute Length   |
+
+## 2 Service Declaration
+
+The assigned number for `<<UriBeacon Configuration Service>>` is
+
+        ee0c2080-8786-40ba-ab96-99b91ac981d8
+
+## 3 Service Characteristics
+
+
+| Characteristic             | Ref. | Requirement  | 
+|:---------------------------|:-----|:--------------------|
+| Lock State                 | [3.1](#31-lock-state) | Mandatory|
+| Lock                       | [3.2](#32-lock) | Optional| 
+| Unlock                     | [3.3](#33-unlock) | Optional|
+| Uri Data                   | [3.4](#34-uri-data) | Mandatory|
+| Uri Flags                  | [3.5](#35-flags)  | Mandatory|
+| Advertised Tx Power Levels | [3.6](#36-advertised-tx-power-levels)  | Mandatory|
+| Tx Power Mode              | [3.7](#37-tx-power-mode) | Mandatory |
+| Beacon Period              | [3.8](#38-beacon-period)| Mandatory|
+| Reset                      | [3.9](#39-reset) | Mandatory|
+
+||<sup>Broadcast</sup>|<sup>Read</sup>|<sup>Write<br>without<br> Response</sup>|<sup>Write</sup>|<sup>Notify</sup>|<sup>Indicate</sup>|<sup>Signed Write</sup>|<sup>Reliable Write</sup>|<sup>Writable Auxiliaries</sup>|
+|-------------------------:|:-:|:-:|:-:|:-:|:-:|:-:|:-:|:-:|:-:|
+|Lock State                |X|M|X|X  |X|X|X|X|X|
+|Lock                      |X|X|X|O\*|X|X|X|X|X|
+|Unlock                    |X|X|X|O  |X|X|X|X|X|
+|Uri Data                  |X|M|X|M\*|X|X|X|X|X|
+|Uri Flags                 |X|M|X|M\*|X|X|X|X|X|
+|Advertised Tx Power Levels|X|M|X|M\*|X|X|X|X|X|
+|Tx Power Mode             |X|M|X|M\*|X|X|X|X|X|
+|Beacon Period             |X|M|X|M\*|X|X|X|X|X|
+|Reset                     |X|X|X|M\*|X|X|X|X|X|
+
+\* Must be in unlock state.
+
+### 3.1 Lock State
+
+| Name        | Lock State                                  |
+|:------------|:--------------------------------------------|
+| UUID        | ee0c<b>2081</b>-8786-40ba-ab96-99b91ac981d8 |
+| Description | Reads the lock state.                       |
+| Type        | boolean                              |
+| Lock State  | Either locked or unlocked.                  |
+
+Read returns true if the device is locked.
+
+### 3.2 Lock
+
+| Name | Lock |
+|:------------|:--------------------------------------------|
+| UUID  | ee0c<b>2082</b>-8786-40ba-ab96-99b91ac981d8|
+|  Description| Locks the beacon and sets the single-use lock-code. |
+|  Type | uint128 |
+|  Lock State | Must be unlocked. Will be locked after successful write.|
+
+**Return Codes**
+* [Insufficient Authorization](#14-return-codes) for attempt with a valid length value and the beacon is locked. The exception is of course when attempting to Unlock the beacon with the correct key.
+* [Insufficient Authorization](#14-return-codes) for an attempt to write a characteristic with an invalid value, e.g. invalid length. [Invalid length](#14-return-codes) is also acceptable.
+
+### 3.3 Unlock
+
+| Name | Unlock |
+|:------------|:--------------------------------------------|
+| UUID  | ee0c<b>2083</b>-8786-40ba-ab96-99b91ac981d8|
+|  Description| Unlocks the beacon and clears the single-use lock-code. |
+|  Type | uint128 |
+|  Lock State | Will be unlocked after successful write.|
+
+**Return Codes**
+* [Insufficient Authorization](#14-return-codes) for an unlock attempt with an valid length incorrect key when the beacon is locked.
+* [Invalid length](#14-return-codes) for an unlock attempt with an invalid length whether the beacon is locked or not.
+* Success for an unlock attempt with a valid length key when the beacon is unlocked
+
+### 3.4 Uri Data
+
+| Name | Uri Data |
+|:------------|:--------------------------------------------|
+| UUID  | ee0c<b>2084</b>-8786-40ba-ab96-99b91ac981d8|
+|  Description| Reads/writes the Uri. |
+|  Type | uint8[]|
+|  Lock State | For write, must be unlocked.|
+
+The Uri Data characteristic is a variable length structure. The first byte contains the [Uri Scheme Prefix](https://github.com/google/uribeacon/tree/master/specification#uribeacon-uri-scheme-prefix).
+The remaining bytes contain either [urn:uuid encoding](https://github.com/google/uribeacon/tree/master/specification#uribeacon-urnuuid-encoding) or  [HTTP URL encoding](https://github.com/google/uribeacon/tree/master/specification#uribeacon-http-url-encoding).
+
+Note: Uri Data must be between 0 and 18 bytes in length.
+
+### 3.5 Flags
+
+| Name | Flags |
+|:------------|:--------------------------------------------|
+| UUID  | ee0c<b>2085</b>-8786-40ba-ab96-99b91ac981d8|
+|  Description| Reads/writes the flags. |
+|  Type | uint8 |
+|  Lock State | For write, must be unlocked.|
+
+The Flags characteristic is a sinlge unsigned byte value containing the
+[UriBeacon Flags](https://github.com/google/uribeacon/tree/master/specification#uribeacon-flags).
+
+### 3.6 Advertised TX Power Levels
+
+| Name | Advertised TX Power Levels |
+|:------------|:--------------------------------------------|
+| UUID  | ee0c<b>2086</b>-8786-40ba-ab96-99b91ac981d8|
+|  Description| Reads/writes the Advertised Power Levels array. |
+|  Type | int8[4] |
+|  Lock State | For write, must be unlocked.|
+
+This characteristic is a fixed length array of values, in dBm, to be included in the 
+[UriBeacon TX Power Level](https://github.com/google/uribeacon/tree/master/specification#uribeacon-tx-power-level) field of the advertisement when that mode is active. The index into the array is [TX Power Mode](#37-tx-power-mode). 
+
+**Note to developers:** 
+The Advertised TX Power Levels is not the same as values set internally into the radio tx power. You need to implement an internal array indexed by TX Power Mode that is used for the internal facing radio setting. 
+
+The Advertised TX Power Levels is also indexed by TX Power Mode but is outward facing, and is the value that is put into the adv packet. These are related but distinct because numbers used by radio function may not be the same as those exposed in adv packets. 
+
+The best way to determine the precise value for these output values is to measure the actual RSSI from your beacon from 1 meter away and then add 41dBm to that. 41dBm is the signal loss that occurs over 1 meter.
+
+### 3.7 TX Power Mode
+
+| Name | TX Power Mode |
+|:------------|:--------------------------------------------|
+| UUID  | ee0c<b>2087</b>-8786-40ba-ab96-99b91ac981d8|
+|  Description| Reads/writes the TX Power Mode. |
+|  Type | uint8 |
+|  Lock State | For write, must be unlocked.|
+
+Sets the transmission power mode to one of:
+
+| Power Level | Value |
+|:-----|:----------|
+| TX_POWER_MODE_HIGH | 3 |
+| TX_POWER_MODE_MEDIUM | 2 | 
+| TX_POWER_MODE_LOW | 1 | 
+| TX_POWER_MODE_LOWEST | 0 |
+
+**Return Codes**
+* [Write Not Permitted](#14-return-codes) for an attempt to write invalid values.
+
+### 3.8 Beacon Period
+
+| Name        | Beacon Period                               |
+|:------------|:--------------------------------------------|
+| UUID        | ee0c<b>2088</b>-8786-40ba-ab96-99b91ac981d8 |
+| Description | The period in milliseconds that a UriBeacon packet is transmitted. |
+| Type        | uint16                                      |
+| Lock State  | For write, must be unlocked.                |
+
+The period in milliseconds that a UriBeacon packet is transmitted. **A value of zero disables UriBeacon transmissions.** Setting a period value that the hardware doesn't support should default to minimum value the hardware supports. For example if the user tries to set the period to 1 millisecond and the lowest value the hardware supports is 100 milliseconds, the value for the characteristic should be set to 100 milliseconds and the UriBeacon should broadcast at a 100 milliseconds.
+
+### 3.9 Reset
+
+| Name        | Reset                                       |
+|:------------|:--------------------------------------------|
+| UUID        | ee0c<b>2089</b>-8786-40ba-ab96-99b91ac981d8 |
+| Description | Reset to default values.                    |
+| Type        | boolean                                     |
+|  Lock State | Must be unlocked.                           |
+
+Writing a non-zero value to this characteristic will set all characteristics to their initial values:
+
+| Characteristic | Default Value |
+|:---------------|:--------------|
+| Uri Data | vendor specified |
+| Uri Flags | 0 |
+| TX Power Mode | TX_POWER_MODE_LOW |
+| Beacon Period | 1000 (1 second) |
+| Lock | 00000000-00000-0000-0000-000000000000 |
+
+### 4 Reserved Characteristics
+
+The following Characteristic UUIDs are are reserved for future use:
+
+| UUID |
+|:----------|
+|ee0c<b>2090</b>-8786-40ba-ab96-99b91ac981d8|
+
+
+
+