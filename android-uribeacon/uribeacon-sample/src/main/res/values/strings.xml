<?xml version="1.0" encoding="utf-8"?>
<!--
  Copyright 2014 Google Inc. All rights reserved.

  Licensed under the Apache License, Version 2.0 (the "License");
  you may not use this file except in compliance with the License.
  You may obtain a copy of the License at

  http://www.apache.org/licenses/LICENSE-2.0

  Unless required by applicable law or agreed to in writing, software
  distributed under the License is distributed on an "AS IS" BASIS,
  WITHOUT WARRANTIES OR CONDITIONS OF ANY KIND, either express or implied.
  See the License for the specific language governing permissions and
  limitations under the License.
-->
<resources>
    <string name="title_activity_uribeacon_config">Config</string>

    <string name="ble_not_supported">BLE is not supported</string>
    <string name="title_devices">Scan</string>
    <string name="title_config">Config</string>
    <string name="error_bluetooth_not_supported">Bluetooth not supported.</string>

    <!-- Menu items -->
    <string name="menu_refresh">Refresh</string>
    <string name="menu_stop_refresh">Stop Refresh</string>
    <string name="menu_settings">Settings</string>
<<<<<<< HEAD
    <string name="menu_config">Configure UriBeacon</string>
=======
    <string name="menu_config">Config</string>
    <string name="menu_sort_dist">Sorting by Distance</string>
    <string name="menu_sort_addr">Sorting by Address</string>
    <string name="version_text">Version:</string>
>>>>>>> 8d1ac50e

</resources><|MERGE_RESOLUTION|>--- conflicted
+++ resolved
@@ -26,13 +26,7 @@
     <string name="menu_refresh">Refresh</string>
     <string name="menu_stop_refresh">Stop Refresh</string>
     <string name="menu_settings">Settings</string>
-<<<<<<< HEAD
     <string name="menu_config">Configure UriBeacon</string>
-=======
-    <string name="menu_config">Config</string>
-    <string name="menu_sort_dist">Sorting by Distance</string>
-    <string name="menu_sort_addr">Sorting by Address</string>
     <string name="version_text">Version:</string>
->>>>>>> 8d1ac50e
 
 </resources>