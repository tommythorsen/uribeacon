/*
 * Copyright 2014 Google Inc. All rights reserved.
 *
 * Licensed under the Apache License, Version 2.0 (the "License");
 * you may not use this file except in compliance with the License.
 * You may obtain a copy of the License at
 *
 *      http://www.apache.org/licenses/LICENSE-2.0
 *
 * Unless required by applicable law or agreed to in writing, software
 * distributed under the License is distributed on an "AS IS" BASIS,
 * WITHOUT WARRANTIES OR CONDITIONS OF ANY KIND, either express or implied.
 * See the License for the specific language governing permissions and
 * limitations under the License.
 */

package org.uribeacon.sample;

import android.app.Activity;
import android.app.ProgressDialog;
import android.bluetooth.BluetoothDevice;
import android.bluetooth.BluetoothGatt;
import android.content.Context;
import android.content.DialogInterface;
import android.content.Intent;
import android.os.Bundle;
import android.os.ParcelUuid;
import android.view.Menu;
import android.view.MenuInflater;
import android.view.MenuItem;
import android.view.View;
import android.widget.EditText;
import android.widget.Spinner;
import android.widget.Switch;
import android.widget.Toast;

import org.uribeacon.beacon.ConfigUriBeacon;
import org.uribeacon.beacon.ConfigUriBeacon.Builder;
import org.uribeacon.config.ProtocolV1;
import org.uribeacon.config.ProtocolV2;
import org.uribeacon.config.UriBeaconConfig;
import org.uribeacon.config.UriBeaconConfig.UriBeaconCallback;
import org.uribeacon.scan.compat.ScanResult;

import java.net.URISyntaxException;
import java.util.List;

public class ConfigActivity extends Activity{
  private Spinner mSchema;
  private EditText mUriValue;
  private EditText mFlagsValue;
  private EditText[] mTxCalTable = new EditText[4];
  private Spinner mTxPowerMode;
  private EditText mPeriod;
  private Switch mLock;

  private ProgressDialog mConnectionDialog = null;
  private static final byte DEFAULT_TX_POWER = -63;
  private final String TAG = "ConfigActivity";
  private UriBeaconConfig mUriBeaconConfig;

  private final UriBeaconCallback mUriBeaconCallback = new UriBeaconCallback() {
    @Override
    public void onUriBeaconRead(ConfigUriBeacon configUriBeacon, int status) {
      checkRequest(status);
      updateInputFields(configUriBeacon);
    }

    @Override
    public void onUriBeaconWrite(int status) {
      checkRequest(status);
      mUriBeaconConfig.closeUriBeacon();
      finish();
    }

    private void checkRequest(int status) {
      if (status == BluetoothGatt.GATT_FAILURE) {
        Toast.makeText(ConfigActivity.this, "Failed to update the beacon", Toast.LENGTH_SHORT)
            .show();
        finish();
      }
    }
  };



  public void saveConfigBeacon(MenuItem menu) {
    // block UI
    mUriValue.setEnabled(false);
    String uri = mUriValue.getText().toString();
    try {
      ConfigUriBeacon configUriBeacon;
      Builder builder = new ConfigUriBeacon.Builder();
      builder.uriString(uri);
      if (mUriBeaconConfig.getVersion().equals(ProtocolV2.CONFIG_SERVICE_UUID)) {
        builder.flags(hexStringToByte(mFlagsValue.getText().toString()))
            .period(Integer.parseInt(mPeriod.getText().toString()))
            .powerMode(mTxPowerMode.getSelectedItemPosition());
        int[] tempTxCal = new int[4];
        for (int i = 0; i < mTxCalTable.length; i++) {
          tempTxCal[i] = Integer.parseInt(mTxCalTable[i].getText().toString());
        }
        builder.powerLevels(tempTxCal);
        configUriBeacon = builder.build();
      }
      else {
        configUriBeacon = builder.txPowerLevel(DEFAULT_TX_POWER)
            .build();
      }
      mUriBeaconConfig.writeUriBeacon(configUriBeacon);
    } catch (URISyntaxException e) {
      Toast.makeText(ConfigActivity.this, "Invalid Uri", Toast.LENGTH_LONG).show();
      mUriBeaconConfig.closeUriBeacon();
      finish();
    }
  }
  @Override
  protected void onCreate(Bundle savedInstanceState) {
    super.onCreate(savedInstanceState);

    // set content view
    setContentView(R.layout.activity_configbeacon);

    initializeTextFields();

    // Get the device to connect to that was passed to us by the scan
    // results Activity.
    Intent intent = getIntent();
    if (intent.getExtras() != null) {
      ScanResult scanResult = intent.getExtras().getParcelable(ScanResult.class.getCanonicalName());
      BluetoothDevice device = scanResult.getDevice();
      if (device != null) {
        // start connection progress
        mConnectionDialog = new ProgressDialog(this);
        mConnectionDialog.setIndeterminate(true);
        mConnectionDialog.setMessage("Connecting to device...");
        mConnectionDialog.setOnCancelListener(new DialogInterface.OnCancelListener() {
          @Override
          public void onCancel(DialogInterface dialog) {
            finish();
          }
        });
      }
      List<ParcelUuid> uuids = scanResult.getScanRecord().getServiceUuids();
      // Assuming the first uuid is the config uuid
      ParcelUuid uuid = uuids.get(0);
      mUriBeaconConfig = new UriBeaconConfig(this, mUriBeaconCallback, uuid);
      mUriBeaconConfig.connectUriBeacon(device);
    }
  }

  private void initializeTextFields() {
    mSchema = (Spinner) findViewById(R.id.spinner_uriProtocols);
    mUriValue = (EditText) findViewById(R.id.editText_uri);
    mFlagsValue = (EditText) findViewById(R.id.editText_flags);
    mPeriod = (EditText) findViewById(R.id.editText_beaconPeriod);
    mTxPowerMode = (Spinner) findViewById(R.id.spinner_powerMode);
    mTxCalTable[0] = (EditText) findViewById(R.id.editText_txCal1);
    mTxCalTable[1] = (EditText) findViewById(R.id.editText_txCal2);
    mTxCalTable[2] = (EditText) findViewById(R.id.editText_txCal3);
    mTxCalTable[3] = (EditText) findViewById(R.id.editText_txCal4);
    mLock = (Switch) findViewById(R.id.switch_lock);
  }

  public boolean onCreateOptionsMenu(Menu menu) {
    MenuInflater inflater = getMenuInflater();
    inflater.inflate(R.menu.config_menu, menu);
    return true;
  }
  public static void startConfigureActivity(Context context, ScanResult scanResult) {
    Intent intent = new Intent(context, ConfigActivity.class);
    intent.putExtra(ScanResult.class.getCanonicalName(), scanResult);
    context.startActivity(intent);
  }

  private void updateInputFields(ConfigUriBeacon configUriBeacon) {
    if (mUriValue != null && configUriBeacon != null) {
      mUriValue.setText(configUriBeacon.getUriString());
      if (mUriBeaconConfig.getVersion().equals(ProtocolV2.CONFIG_SERVICE_UUID)) {
        mFlagsValue.setText(byteToHexString(configUriBeacon.getFlags()));
<<<<<<< HEAD
        mPeriod.setText(Integer.toString(configUriBeacon.getPeriod()));
        mTxPowerMode.setSelection(configUriBeacon.getPowerMode());
        for (int i = 0; i < mTxCalTable.length; i++) {
          mTxCalTable[i].setText(Integer.toString(configUriBeacon.getPowerLevels()[i]));
=======
        mPeriod.setText(Integer.toString(configUriBeacon.getBeaconPeriod()));
        mTxPowerMode.setSelection((int) configUriBeacon.getTxPowerMode());

        EditText[] txCalTable = {mTxCal1, mTxCal2, mTxCal3, mTxCal4};
        for (int i = 0; i < txCalTable.length; i++) {
          txCalTable[i].setText(Byte.toString(configUriBeacon.getAdvertisedTxPowerLevels()[i]));
>>>>>>> a4bafca8
        }

        mLock.setChecked(configUriBeacon.getLockState());
      }
      else if (mUriBeaconConfig.getVersion().equals(ProtocolV1.CONFIG_SERVICE_UUID)) {
        hideV2Fields();
      }
    }
    else {
      Toast.makeText(this, "Beacon Contains Invalid Data", Toast.LENGTH_SHORT).show();
    }
  }

  private String byteToHexString(byte theByte) {
    return String.format("%02X", theByte);
  }

  private byte hexStringToByte(String hexString) {
    return Integer.decode("0x" + hexString).byteValue();
  }
  private void hideV2Fields(){
    findViewById(R.id.secondRow).setVisibility(View.GONE);
    findViewById(R.id.txCalRow).setVisibility(View.GONE);
    findViewById(R.id.lastRow).setVisibility(View.GONE);
  }
  @Override
  public void onDestroy() {
    // Close and release Bluetooth connection.
    mUriBeaconConfig.closeUriBeacon();
    Toast.makeText(this, "Disconnected from beacon", Toast.LENGTH_SHORT).show();
    super.onDestroy();
  }
}<|MERGE_RESOLUTION|>--- conflicted
+++ resolved
@@ -94,13 +94,13 @@
       builder.uriString(uri);
       if (mUriBeaconConfig.getVersion().equals(ProtocolV2.CONFIG_SERVICE_UUID)) {
         builder.flags(hexStringToByte(mFlagsValue.getText().toString()))
-            .period(Integer.parseInt(mPeriod.getText().toString()))
-            .powerMode(mTxPowerMode.getSelectedItemPosition());
-        int[] tempTxCal = new int[4];
+            .beaconPeriod(Integer.parseInt(mPeriod.getText().toString()))
+            .txPowerMode((byte) mTxPowerMode.getSelectedItemPosition());
+        byte[] tempTxCal = new byte[4];
         for (int i = 0; i < mTxCalTable.length; i++) {
-          tempTxCal[i] = Integer.parseInt(mTxCalTable[i].getText().toString());
+          tempTxCal[i] = Byte.parseByte(mTxCalTable[i].getText().toString());
         }
-        builder.powerLevels(tempTxCal);
+        builder.advertisedTxPowerLevels(tempTxCal);
         configUriBeacon = builder.build();
       }
       else {
@@ -178,21 +178,12 @@
       mUriValue.setText(configUriBeacon.getUriString());
       if (mUriBeaconConfig.getVersion().equals(ProtocolV2.CONFIG_SERVICE_UUID)) {
         mFlagsValue.setText(byteToHexString(configUriBeacon.getFlags()));
-<<<<<<< HEAD
-        mPeriod.setText(Integer.toString(configUriBeacon.getPeriod()));
-        mTxPowerMode.setSelection(configUriBeacon.getPowerMode());
-        for (int i = 0; i < mTxCalTable.length; i++) {
-          mTxCalTable[i].setText(Integer.toString(configUriBeacon.getPowerLevels()[i]));
-=======
         mPeriod.setText(Integer.toString(configUriBeacon.getBeaconPeriod()));
         mTxPowerMode.setSelection((int) configUriBeacon.getTxPowerMode());
 
-        EditText[] txCalTable = {mTxCal1, mTxCal2, mTxCal3, mTxCal4};
-        for (int i = 0; i < txCalTable.length; i++) {
-          txCalTable[i].setText(Byte.toString(configUriBeacon.getAdvertisedTxPowerLevels()[i]));
->>>>>>> a4bafca8
+        for (int i = 0; i < mTxCalTable.length; i++) {
+          mTxCalTable[i].setText(Integer.toString(configUriBeacon.getAdvertisedTxPowerLevels()[i]));
         }
-
         mLock.setChecked(configUriBeacon.getLockState());
       }
       else if (mUriBeaconConfig.getVersion().equals(ProtocolV1.CONFIG_SERVICE_UUID)) {
