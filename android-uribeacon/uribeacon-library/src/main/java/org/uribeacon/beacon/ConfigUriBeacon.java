--- conflicted
+++ resolved
@@ -84,20 +84,15 @@
     return mBeaconPeriod;
   }
   public static final class Builder extends UriBeacon.Builder {
-<<<<<<< HEAD
-    boolean mLocked;
-    int[] mPowerLevels;
-    int mPowerMode = POWER_MODE_NONE;
-    int mPeriod = PERIOD_NONE;
-=======
+
     boolean mLockState;
     byte[] mAdvertisedTxPowerLevels;
     byte mTxPowerMode = POWER_MODE_NONE;
     int mBeaconPeriod = PERIOD_NONE;
->>>>>>> a4bafca8
 
     /**
      * Sets whether or not the beacon is locked.
+     *
      * @param lockState True if the beacon is lockState false otherwise.
      * @return The ConfigUriBeacon Builder.
      */
@@ -106,21 +101,27 @@
       return this;
     }
 
-    /** {@inheritDoc} */
-    public Builder uriString(String uriString){
+    /**
+     * {@inheritDoc}
+     */
+    public Builder uriString(String uriString) {
       super.uriString(uriString);
       // Allow chaining on ConfigUriBeacon by returning this
       return this;
     }
 
-    /** {@inheritDoc} */
-    public Builder uriString(byte[] uriBytes){
+    /**
+     * {@inheritDoc}
+     */
+    public Builder uriString(byte[] uriBytes) {
       super.uriString(uriBytes);
       // Allow chaining on ConfigUriBeacon by returning this
       return this;
     }
 
-    /** {@inheritDoc} */
+    /**
+     * {@inheritDoc}
+     */
     public Builder flags(byte flags) {
       super.flags(flags);
       // Allow chaining on ConfigUriBeacon by returning this
@@ -129,6 +130,7 @@
 
     /**
      * Set the tx power for High, Medium, Low, Lowest
+     *
      * @param levels The array containing the tx powers for the levels
      * @return The ConfigUriBeacon Builder.
      */
@@ -150,6 +152,7 @@
 
     /**
      * Set the broadcasting period for the beacon.
+     *
      * @param beaconPeriod The broadcasting period
      * @return The ConfigUriBeacon Builder.
      */
@@ -159,8 +162,7 @@
     }
 
     /**
-     * Only used in V1
-     * {@inheritDoc}
+     * Only used in V1 {@inheritDoc}
      */
     public Builder txPowerLevel(byte txPowerLevel) {
       super.txPowerLevel(txPowerLevel);
@@ -176,20 +178,14 @@
      */
     public ConfigUriBeacon build() throws URISyntaxException {
       UriBeacon uriBeacon = super.build();
-<<<<<<< HEAD
-      if (mPowerMode != POWER_MODE_NONE || mPeriod != PERIOD_NONE ||
-          mPowerLevels != null) {
-        checkPowerMode();
-        checkPowerLevels();
-        checkPeriod();
-      }
-      return new ConfigUriBeacon(uriBeacon, mLocked, mPowerLevels, mPowerMode, mPeriod);
-=======
-      checkTxPowerMode();
-      checkAdvertisedTxPowerLevels();
-      checkBeaconPeriod();
-      return new ConfigUriBeacon(uriBeacon, mLockState, mAdvertisedTxPowerLevels, mTxPowerMode, mBeaconPeriod);
->>>>>>> a4bafca8
+      if (mTxPowerMode != POWER_MODE_NONE || mBeaconPeriod != PERIOD_NONE ||
+          mAdvertisedTxPowerLevels != null) {
+        checkTxPowerMode();
+        checkAdvertisedTxPowerLevels();
+        checkBeaconPeriod();
+      }
+      return new ConfigUriBeacon(uriBeacon, mLockState, mAdvertisedTxPowerLevels, mTxPowerMode,
+          mBeaconPeriod);
     }
 
     private void checkTxPowerMode() throws URISyntaxException {
@@ -198,31 +194,6 @@
       }
     }
 
-<<<<<<< HEAD
-    private void checkPowerLevels() {
-      if (mPowerLevels == null) {
-        throw new IllegalArgumentException("Need Power Levels");
-      }
-      for (int i = 0; i < mPowerLevels.length; i++) {
-        if (mPowerLevels[i] < MIN_INT8) {
-          throw new IllegalArgumentException("Tx Power at position " + i + " less than " + MIN_INT8);
-        }
-        else if (mPowerLevels[i] > MAX_INT8) {
-          throw new IllegalArgumentException("Tx Power at position " + i + " greater than " + MAX_INT8);
-        }
-      }
-    }
-
-    private void checkPeriod() {
-      if (mPeriod == PERIOD_NONE) {
-        throw new IllegalArgumentException("Need Broadcasting Period");
-      }
-      if (mPeriod < MIN_UINT) {
-        throw new IllegalArgumentException("Period must be greater or equal to 0. Currently: " + mPeriod );
-      }
-      else if (mPeriod > MAX_UINT16) {
-        throw new IllegalArgumentException("Period too long. Currently: " + mPeriod);
-=======
     private void checkAdvertisedTxPowerLevels() throws URISyntaxException {
       if (mAdvertisedTxPowerLevels == null) {
         throw new IllegalArgumentException("Must include Tx AdvertisedPowerLevels");
@@ -239,11 +210,12 @@
         }
       }
     }
-
     private void checkBeaconPeriod() throws URISyntaxException {
+      if (mBeaconPeriod == PERIOD_NONE) {
+        throw new IllegalArgumentException("Need Broadcasting Period");
+      }
       if (mBeaconPeriod < UINT16_MIN_VALUE || mBeaconPeriod > UINT16_MAX_VALUE) {
         throw new URISyntaxException("Invalid broadcasting period", Integer.toString(mBeaconPeriod));
->>>>>>> a4bafca8
       }
     }
   }
