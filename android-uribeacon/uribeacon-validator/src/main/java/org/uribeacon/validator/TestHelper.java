--- conflicted
+++ resolved
@@ -296,15 +296,6 @@
     } else if (actionType == TestAction.CONNECT) {
       Log.d(TAG, "Conenct");
       connectToGatt();
-<<<<<<< HEAD
-    } else if (actionType == TestAction.ASSERT || actionType == TestAction.ASSERT_NOT_EQUALS) {
-      readFromGatt();
-    } else if (actionType == TestAction.WRITE || actionType == TestAction.MULTIPLE_VALID_RETURN_CODES) {
-      writeToGatt();
-    } else if (actionType == TestAction.DISCONNECT) {
-      disconnectFromGatt();
-=======
->>>>>>> f19adda7
     } else if (actionType == TestAction.ADV_FLAGS) {
       Log.d(TAG, "ADV FLAGS");
       lookForAdv();
@@ -323,7 +314,7 @@
     } else if (actionType == TestAction.ASSERT || actionType == TestAction.ASSERT_NOT_EQUALS) {
       Log.d(TAG, "Read");
       readFromGatt();
-    } else if (actionType == TestAction.WRITE) {
+    } else if (actionType == TestAction.WRITE || actionType == TestAction.MULTIPLE_VALID_RETURN_CODES) {
       Log.d(TAG, "Write");
       writeToGatt();
     } else if (actionType == TestAction.DISCONNECT) {
