<?xml version="1.0" encoding="utf-8"?>
<!--
  Copyright 2015 Google Inc. All rights reserved.
  Licensed under the Apache License, Version 2.0 (the "License");
  you may not use this file except in compliance with the License.
  You may obtain a copy of the License at
  http://www.apache.org/licenses/LICENSE-2.0
  Unless required by applicable law or agreed to in writing, software
  distributed under the License is distributed on an "AS IS" BASIS,
  WITHOUT WARRANTIES OR CONDITIONS OF ANY KIND, either express or implied.
  See the License for the specific language governing permissions and
  limitations under the License.
-->
<resources>

    <string name="app_name">UriBeacon Validator</string>
    <string name="put_beacon_in_config_mode">Put UriBeacon in Config Mode</string>
    <string name="title_activity_test">Test</string>
    <string name="test_success">Tests Succeeded</string>
    <string name="test_failed">Tests failed</string>
    <string name="title_activity_main">UriBeacon Validator</string>
    <string name="lock_implemented">Lock Implemented</string>
    <string name="chevron_right_description">Run Tests</string>
    <string name="test_state_description">Test State</string>
<<<<<<< HEAD
    <string name="title_multiple_beacons">Choose a UriBeacon to test</string>
=======
    <string name="share">Share</string>
>>>>>>> 7d80c81a

</resources><|MERGE_RESOLUTION|>--- conflicted
+++ resolved
@@ -22,10 +22,7 @@
     <string name="lock_implemented">Lock Implemented</string>
     <string name="chevron_right_description">Run Tests</string>
     <string name="test_state_description">Test State</string>
-<<<<<<< HEAD
     <string name="title_multiple_beacons">Choose a UriBeacon to test</string>
-=======
     <string name="share">Share</string>
->>>>>>> 7d80c81a
 
 </resources>